# RPG Lesson: Object-Oriented Programming 

<<<<<<< HEAD
A Python-based RPG game that demonstrates core Object-Oriented Programming (OOP) concepts through a fun and interactive game.

## Project Structure

This project demonstrates OOP concepts through a simple RPG game:
=======
## Educational Purpose

This project is designed as an educational tool to demonstrate Object-Oriented Programming (OOP) concepts in Python. The code is intentionally structured to be clear, readable, and easy to understand for students learning OOP principles.

## Running the Game

To run the game, simply execute:

```
python rpg_game/main.py
```

No installation or setup is required - just clone the repository and run the main file.

## Project Structure

This project uses a simple, modular structure to demonstrate OOP concepts:

### Main Files
- `rpg_game/main.py` - Entry point to run the game
- `rpg_game/game.py` - Game class and main game logic
- `rpg_game/character.py` - Character and Boss classes
- `rpg_game/weapon.py` - Weapon class implementation
- `rpg_game/constants.py` - Game constants and configuration

### Utility Files
- `rpg_game/utils/console.py` - Console UI utilities
- `rpg_game/utils/logger.py` - Game logging functionality
>>>>>>> c8081fe6

### Documentation
- `README.md` - Project documentation
- `ROADMAP.md` - Development plans
- `CHANGELOG.md` - Version history and changes
- `RULES.md` - Project rules and guidelines
- `UML_class_diagram.md` - Class structure and relationships

## Getting Started

1. Ensure you have Python installed on your system
2. Run the game by executing:
   ```bash
   python rpg_oop_concepts.py
   ```

## Game Features

- Character creation with customizable name and weapon choice
- Combat system with damage calculation
- Boss battles with special attacks
- Health and damage management
- Logging system for combat events

## OOP Concepts Demonstrated

1. **Classes and Objects**
   - `GameLogger`: Handles game logging
   - `Weapon`: Represents different weapons
   - `Character`: Base class for game characters
   - `Boss`: Inherits from Character with special abilities
   - `Game`: Manages game flow

2. **Inheritance**
   - `Boss` inherits from `Character` with extended functionality

3. **Polymorphism**
   - Different attack behaviors between `Character` and `Boss`

4. **Encapsulation**
   - Private health attribute with controlled access
   - Weapon composition within Character

5. **Composition**
   - Character contains a Weapon object

6. **Dependency**
   - Game depends on GameLogger for logging functionality

## Usage Examples

### Creating a Character
```python
# Create a new weapon
weapon = Weapon("Sword", 5)

# Create a character with the weapon
character = Character("Hero", 100, 10, weapon)

# Display character information
character.display()
```

### Combat Example
```python
# Create two characters
player = Character("Player", 100, 10, Weapon("Sword", 5))
boss = Boss("Goblin King", 50, 8)

# Create a logger
logger = GameLogger()

# Player attacks boss
player.attack(boss, logger)

# Boss counterattacks
boss.attack(player, logger)
```

## Error Handling

The game includes error handling for:
- Invalid weapon choices
- Negative health values
- Combat logic edge cases
- Input validation

## Contributing

Feel free to extend the game by:
1. Adding new weapons
2. Creating different types of enemies
3. Implementing new game mechanics
4. Enhancing the combat system

## License

This project is for educational purposes only.

## COIPEA: Core OOP Concepts Demonstrated

This code demonstrates all six fundamental Object-Oriented Programming principles (COIPEA):
- **C**lasses and **O**bjects
- **I**nheritance
- **P**olymorphism
- **E**ncapsulation
- **A**bstraction

### 1. Classes and Objects
- The code defines several classes (`GameLogger`, `Weapon`, `Character`, `Boss`, `Game`) that encapsulate data and behavior
- Objects are instantiated from these classes (e.g., player character, bosses, weapons)

### 2. Inheritance
- `Boss` inherits from `Character`, demonstrating class hierarchy
- The `super().__init__()` call in `Boss.__init__` shows proper parent constructor invocation
- Method overriding is shown in `Boss.attack()` which extends the parent's method

### 3. Polymorphism
- Method overriding in `Boss.attack()` demonstrates polymorphism - same method name but different behavior than parent class
- The `attack()` method behaves differently depending on the actual object type (Character vs Boss)
- This allows for treating different object types through a common interface

### 4. Encapsulation
- Each class encapsulates its own data (attributes) and behavior (methods)
- Classes have clear responsibilities and manage their own state
- Objects maintain their internal state and expose functionality through methods
- The `Character` class demonstrates proper encapsulation with:
  - A private `_health` attribute (indicated by the underscore prefix)
  - Public `get_health()` and `set_health()` methods for controlled access
  - Data validation in the setter to ensure health is never negative
  - Consistent use of getters/setters throughout the codebase (e.g., in combat logic)
  - The `Weapon` class is composed within the `Character` class, demonstrating strong composition

### 5. Abstraction
- Classes represent abstract concepts (Character, Weapon, Game) hiding implementation details
- The Game class abstracts away the complexity of game flow management
- Users of the classes only need to understand the interface, not internal workings

### 6. Additional Relationships
- **Composition**: Strong composition between `Character` and `Weapon` (a character "has-a" weapon)
- **Dependency**: `GameLogger` demonstrates a dependency relationship (explicitly mentioned as "dotted line in UML")

## UML Class Diagram Concepts

The code demonstrates several UML class diagram concepts including classes, relationships (inheritance, composition, dependency), and various class members.

For a detailed analysis of UML concepts in this code, see [UML_class_diagram.md](UML_class_diagram.md).

## Design Patterns and Principles

### 1. Single Responsibility Principle
- Each class has a clear, focused purpose
- Utility functions are separated into logical groups (e.g., `clear_screen`, `press_enter` in console utilities)
- The `GameLogger` class handles all logging functionality
- The `Weapon` class focuses solely on weapon properties and behavior

### 2. Game Loop Pattern
- The `Game.run()` method implements a simple game loop

### 3. Factory Method (simplified)
- `choose_weapon()` acts as a factory for creating weapon configurations

## OOP Learning Value

### 1. Clear Demonstration of OOP Concepts
- **Inheritance**: The `Boss` class extends `Character` and overrides the `attack` method
- **Encapsulation**: Private attributes with getters/setters in `Character` class
- **Composition**: `Character` contains a `Weapon` object
- **Dependency**: `Game` depends on `GameLogger` for logging
- **Polymorphism**: Different attack behaviours between `Character` and `Boss`

### 2. Progressive Learning Path
1. Start with basic utility functions
2. Introduce simple classes (`Weapon`)
3. Build more complex classes with relationships (`Character`, `Boss`)
4. Show how classes interact in the `Game` class

### 3. Code Organization
- Clear separation of concerns
- Logical grouping of related functionality
- Consistent naming conventions
- Proper use of Python's module system


### Areas That Could Be Challenging 

1. **Multiple Classes at Once**
   - The code introduces several classes simultaneously, which might be overwhelming
   - A more step-by-step approach might build one class at a time

2. **Some Advanced Concepts**
   - Static methods (`@staticmethod`) might need additional explanation
   - The distinction between composition and dependency might be subtle for beginners

3. **Limited Visibility Examples**
   - Doesn't demonstrate private/protected attributes with Python's underscore convention
   - Missing encapsulation examples with getters/setters

## Learning Recommendations

### Suggested Learning Approach
1. **Start with the Big Picture**
   - Play the game in action
   - Discuss with a peer the overall architecture and class relationships

2. **Progressive Implementation**
   - Begin with the `Weapon` class (simplest)
   - Move to `Character` class and introduce encapsulation
   - Show inheritance with the `Boss` class
   - Finally, demonstrate the `Game` class that ties everything together

3. **Hands-On**
   - Extend the `Character` class with new abilities
   - Implement a new weapon type with special effects
   - Add a new game mechanic using the existing class structure

4. **Code Review**
   - Walk through the code together with a peer, discussing design decisions
   - Highlight good practices and potential improvements
   - Connect the implementation to the corresponding UML diagram

## Future Enhancements

See [ROADMAP.md](ROADMAP.md) for planned improvements.<|MERGE_RESOLUTION|>--- conflicted
+++ resolved
@@ -1,12 +1,5 @@
 # RPG Lesson: Object-Oriented Programming 
 
-<<<<<<< HEAD
-A Python-based RPG game that demonstrates core Object-Oriented Programming (OOP) concepts through a fun and interactive game.
-
-## Project Structure
-
-This project demonstrates OOP concepts through a simple RPG game:
-=======
 ## Educational Purpose
 
 This project is designed as an educational tool to demonstrate Object-Oriented Programming (OOP) concepts in Python. The code is intentionally structured to be clear, readable, and easy to understand for students learning OOP principles.
@@ -35,7 +28,6 @@
 ### Utility Files
 - `rpg_game/utils/console.py` - Console UI utilities
 - `rpg_game/utils/logger.py` - Game logging functionality
->>>>>>> c8081fe6
 
 ### Documentation
 - `README.md` - Project documentation
